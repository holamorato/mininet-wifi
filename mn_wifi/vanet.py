--- conflicted
+++ resolved
@@ -1,6 +1,6 @@
 """
     Mininet-WiFi: A simple networking testbed for Wireless OpenFlow/SDWN!
-    @author: Ramon Fontes (ramonrf@dca.fee.unicamp.br)
+    author: Ramon Fontes (ramonrf@dca.fee.unicamp.br)
 """
 
 from __future__ import division
@@ -56,12 +56,7 @@
         mobility.aps = aps
         [self.roads.append(x) for x in range(roads)]
         [self.points.append(x) for x in range(roads)]
-<<<<<<< HEAD
         Plot2D(**kwargs)
-=======
-        plot2d.instantiateGraph(min_x, min_y, max_x, max_y)
-        plot2d.plotGraph(cars, [])
->>>>>>> 9ff66949
 
         self.display_grid(**kwargs)
         self.display_cars(cars)
