#!/usr/bin/python

"""This example shows how to work in adhoc mode

sta1 <---> sta2 <---> sta3"""

from mininet.cli import CLI
from mininet.log import setLogLevel
from mininet.net import Mininet
from mininet.wifiPropagationModels import powerForRangeByPropagationModel


def topology():
    "Create a network."
    net = Mininet(enable_wmediumd=True, enable_interference=True)

    print "*** Creating nodes"
    sta1 = net.addStation('sta1', position='10,10,0')
<<<<<<< HEAD
    sta2 = net.addStation('sta2', position='50,10,0')
    sta3 = net.addStation('sta3', position='90,10,0')
=======
    sta2 = net.addStation('sta2', position='90,10,0')
    sta3 = net.addStation('sta3', position='170,10,0')
>>>>>>> c621a67c

    net.propagationModel("logDistancePropagationLossModel", exp=4)

    # calc for sta1, the others should be the same
    power_to_distance = powerForRangeByPropagationModel().logDistancePropagationLossModel(node=sta1, wlan=0,
                                                                                          distance=50)

    sta1.setTxPower(sta1.params['wlan'][0], power_to_distance)
    sta2.setTxPower(sta2.params['wlan'][0], power_to_distance)
    sta3.setTxPower(sta3.params['wlan'][0], power_to_distance)

    print "*** Configuring wifi nodes"
    net.configureWifiNodes()

    print "*** Creating links"
    net.addHoc(sta1, ssid='adhocNet', mode='g', channel=5)
    net.addHoc(sta2, ssid='adhocNet', mode='g', channel=5)
    net.addHoc(sta3, ssid='adhocNet', mode='g', channel=5)

    print "*** Plot Graph"
    net.plotGraph(max_x=100, max_y=100)

    print "*** Starting network"
    net.build()

    print "*** Running CLI"
    CLI(net)

    print "*** Stopping network"
    net.stop()


if __name__ == '__main__':
    setLogLevel('info')
    topology()<|MERGE_RESOLUTION|>--- conflicted
+++ resolved
@@ -16,13 +16,9 @@
 
     print "*** Creating nodes"
     sta1 = net.addStation('sta1', position='10,10,0')
-<<<<<<< HEAD
     sta2 = net.addStation('sta2', position='50,10,0')
     sta3 = net.addStation('sta3', position='90,10,0')
-=======
-    sta2 = net.addStation('sta2', position='90,10,0')
-    sta3 = net.addStation('sta3', position='170,10,0')
->>>>>>> c621a67c
+
 
     net.propagationModel("logDistancePropagationLossModel", exp=4)
 
